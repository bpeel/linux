--- conflicted
+++ resolved
@@ -901,11 +901,7 @@
  */
 #define MV_XOR_TEST_SIZE 2000
 
-<<<<<<< HEAD
-static int mv_xor_memcpy_self_test(struct mv_xor_device *device)
-=======
-static int __devinit mv_xor_memcpy_self_test(struct mv_xor_chan *mv_chan)
->>>>>>> 5e5d8999
+static int mv_xor_memcpy_self_test(struct mv_xor_chan *mv_chan)
 {
 	int i;
 	void *src, *dest;
@@ -974,13 +970,8 @@
 }
 
 #define MV_XOR_NUM_SRC_TEST 4 /* must be <= 15 */
-<<<<<<< HEAD
 static int
-mv_xor_xor_self_test(struct mv_xor_device *device)
-=======
-static int __devinit
 mv_xor_xor_self_test(struct mv_xor_chan *mv_chan)
->>>>>>> 5e5d8999
 {
 	int i, src_idx;
 	struct page *dest;
@@ -1107,14 +1098,10 @@
 	return 0;
 }
 
-<<<<<<< HEAD
-static int mv_xor_probe(struct platform_device *pdev)
-=======
 static struct mv_xor_chan *
 mv_xor_channel_add(struct mv_xor_device *xordev,
 		   struct platform_device *pdev,
 		   int idx, dma_cap_mask_t cap_mask, int irq)
->>>>>>> 5e5d8999
 {
 	int ret = 0;
 	struct mv_xor_chan *mv_chan;
@@ -1258,20 +1245,7 @@
 	writel(0, base + WINDOW_OVERRIDE_CTRL(1));
 }
 
-<<<<<<< HEAD
-static struct platform_driver mv_xor_driver = {
-	.probe		= mv_xor_probe,
-	.remove		= mv_xor_remove,
-	.driver		= {
-		.owner	= THIS_MODULE,
-		.name	= MV_XOR_NAME,
-	},
-};
-
-static int mv_xor_shared_probe(struct platform_device *pdev)
-=======
-static int __devinit mv_xor_probe(struct platform_device *pdev)
->>>>>>> 5e5d8999
+static int mv_xor_probe(struct platform_device *pdev)
 {
 	const struct mbus_dram_target_info *dram;
 	struct mv_xor_device *xordev;
@@ -1397,7 +1371,7 @@
 	return ret;
 }
 
-static int __devexit mv_xor_remove(struct platform_device *pdev)
+static int mv_xor_remove(struct platform_device *pdev)
 {
 	struct mv_xor_device *xordev = platform_get_drvdata(pdev);
 	int i;
@@ -1416,7 +1390,7 @@
 }
 
 #ifdef CONFIG_OF
-static struct of_device_id mv_xor_dt_ids[] __devinitdata = {
+static struct of_device_id mv_xor_dt_ids[] = {
        { .compatible = "marvell,orion-xor", },
        {},
 };
@@ -1425,7 +1399,7 @@
 
 static struct platform_driver mv_xor_driver = {
 	.probe		= mv_xor_probe,
-	.remove		= __devexit_p(mv_xor_remove),
+	.remove		= mv_xor_remove,
 	.driver		= {
 		.owner	        = THIS_MODULE,
 		.name	        = MV_XOR_NAME,
