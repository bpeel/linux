/*
 * Persistent Storage - platform driver interface parts.
 *
 * Copyright (C) 2007-2008 Google, Inc.
 * Copyright (C) 2010 Intel Corporation <tony.luck@intel.com>
 *
 *  This program is free software; you can redistribute it and/or modify
 *  it under the terms of the GNU General Public License version 2 as
 *  published by the Free Software Foundation.
 *
 *  This program is distributed in the hope that it will be useful,
 *  but WITHOUT ANY WARRANTY; without even the implied warranty of
 *  MERCHANTABILITY or FITNESS FOR A PARTICULAR PURPOSE.  See the
 *  GNU General Public License for more details.
 *
 *  You should have received a copy of the GNU General Public License
 *  along with this program; if not, write to the Free Software
 *  Foundation, Inc., 59 Temple Place, Suite 330, Boston, MA  02111-1307  USA
 */

#include <linux/atomic.h>
#include <linux/types.h>
#include <linux/errno.h>
#include <linux/init.h>
#include <linux/kmsg_dump.h>
#include <linux/console.h>
#include <linux/module.h>
#include <linux/pstore.h>
#include <linux/zlib.h>
#include <linux/string.h>
#include <linux/timer.h>
#include <linux/slab.h>
#include <linux/uaccess.h>
#include <linux/hardirq.h>
#include <linux/jiffies.h>
#include <linux/workqueue.h>

#include "internal.h"

/*
 * We defer making "oops" entries appear in pstore - see
 * whether the system is actually still running well enough
 * to let someone see the entry
 */
static int pstore_update_ms = -1;
module_param_named(update_ms, pstore_update_ms, int, 0600);
MODULE_PARM_DESC(update_ms, "milliseconds before pstore updates its content "
		 "(default is -1, which means runtime updates are disabled; "
		 "enabling this option is not safe, it may lead to further "
		 "corruption on Oopses)");

static int pstore_new_entry;

static void pstore_timefunc(unsigned long);
static DEFINE_TIMER(pstore_timer, pstore_timefunc, 0, 0);

static void pstore_dowork(struct work_struct *);
static DECLARE_WORK(pstore_work, pstore_dowork);

/*
 * pstore_lock just protects "psinfo" during
 * calls to pstore_register()
 */
static DEFINE_SPINLOCK(pstore_lock);
struct pstore_info *psinfo;

static char *backend;

/* Compression parameters */
#define COMPR_LEVEL 6
#define WINDOW_BITS 12
#define MEM_LEVEL 4
static struct z_stream_s stream;

static char *big_oops_buf;
static size_t big_oops_buf_sz;

/* How much of the console log to snapshot */
static unsigned long kmsg_bytes = 10240;

void pstore_set_kmsg_bytes(int bytes)
{
	kmsg_bytes = bytes;
}

/* Tag each group of saved records with a sequence number */
static int	oopscount;

static const char *get_reason_str(enum kmsg_dump_reason reason)
{
	switch (reason) {
	case KMSG_DUMP_PANIC:
		return "Panic";
	case KMSG_DUMP_OOPS:
		return "Oops";
	case KMSG_DUMP_EMERG:
		return "Emergency";
	case KMSG_DUMP_RESTART:
		return "Restart";
	case KMSG_DUMP_HALT:
		return "Halt";
	case KMSG_DUMP_POWEROFF:
		return "Poweroff";
	default:
		return "Unknown";
	}
}

bool pstore_cannot_block_path(enum kmsg_dump_reason reason)
{
	/*
	 * In case of NMI path, pstore shouldn't be blocked
	 * regardless of reason.
	 */
	if (in_nmi())
		return true;

	switch (reason) {
	/* In panic case, other cpus are stopped by smp_send_stop(). */
	case KMSG_DUMP_PANIC:
	/* Emergency restart shouldn't be blocked by spin lock. */
	case KMSG_DUMP_EMERG:
		return true;
	default:
		return false;
	}
}
EXPORT_SYMBOL_GPL(pstore_cannot_block_path);

/* Derived from logfs_compress() */
static int pstore_compress(const void *in, void *out, size_t inlen,
							size_t outlen)
{
	int err, ret;

	ret = -EIO;
	err = zlib_deflateInit2(&stream, COMPR_LEVEL, Z_DEFLATED, WINDOW_BITS,
						MEM_LEVEL, Z_DEFAULT_STRATEGY);
	if (err != Z_OK)
		goto error;

	stream.next_in = in;
	stream.avail_in = inlen;
	stream.total_in = 0;
	stream.next_out = out;
	stream.avail_out = outlen;
	stream.total_out = 0;

	err = zlib_deflate(&stream, Z_FINISH);
	if (err != Z_STREAM_END)
		goto error;

	err = zlib_deflateEnd(&stream);
	if (err != Z_OK)
		goto error;

	if (stream.total_out >= stream.total_in)
		goto error;

	ret = stream.total_out;
error:
	return ret;
}

/* Derived from logfs_uncompress */
static int pstore_decompress(void *in, void *out, size_t inlen, size_t outlen)
{
	int err, ret;

	ret = -EIO;
	err = zlib_inflateInit2(&stream, WINDOW_BITS);
	if (err != Z_OK)
		goto error;

	stream.next_in = in;
	stream.avail_in = inlen;
	stream.total_in = 0;
	stream.next_out = out;
	stream.avail_out = outlen;
	stream.total_out = 0;

	err = zlib_inflate(&stream, Z_FINISH);
	if (err != Z_STREAM_END)
		goto error;

	err = zlib_inflateEnd(&stream);
	if (err != Z_OK)
		goto error;

	ret = stream.total_out;
error:
	return ret;
}

static void allocate_buf_for_compression(void)
{
	size_t size;
	size_t cmpr;

	switch (psinfo->bufsize) {
	/* buffer range for efivars */
	case 1000 ... 2000:
		cmpr = 56;
		break;
	case 2001 ... 3000:
		cmpr = 54;
		break;
	case 3001 ... 3999:
		cmpr = 52;
		break;
	/* buffer range for nvram, erst */
	case 4000 ... 10000:
		cmpr = 45;
		break;
	default:
		cmpr = 60;
		break;
	}

	big_oops_buf_sz = (psinfo->bufsize * 100) / cmpr;
	big_oops_buf = kmalloc(big_oops_buf_sz, GFP_KERNEL);
	if (big_oops_buf) {
		size = max(zlib_deflate_workspacesize(WINDOW_BITS, MEM_LEVEL),
			zlib_inflate_workspacesize());
		stream.workspace = kmalloc(size, GFP_KERNEL);
		if (!stream.workspace) {
			pr_err("pstore: No memory for compression workspace; "
				"skipping compression\n");
			kfree(big_oops_buf);
			big_oops_buf = NULL;
		}
	} else {
		pr_err("No memory for uncompressed data; "
			"skipping compression\n");
		stream.workspace = NULL;
	}

}

/*
 * Called when compression fails, since the printk buffer
 * would be fetched for compression calling it again when
 * compression fails would have moved the iterator of
 * printk buffer which results in fetching old contents.
 * Copy the recent messages from big_oops_buf to psinfo->buf
 */
static size_t copy_kmsg_to_buffer(int hsize, size_t len)
{
	size_t total_len;
	size_t diff;

	total_len = hsize + len;

	if (total_len > psinfo->bufsize) {
		diff = total_len - psinfo->bufsize + hsize;
		memcpy(psinfo->buf, big_oops_buf, hsize);
		memcpy(psinfo->buf + hsize, big_oops_buf + diff,
					psinfo->bufsize - hsize);
		total_len = psinfo->bufsize;
	} else
		memcpy(psinfo->buf, big_oops_buf, total_len);

	return total_len;
}

/*
 * callback from kmsg_dump. (s2,l2) has the most recently
 * written bytes, older bytes are in (s1,l1). Save as much
 * as we can from the end of the buffer.
 */
static void pstore_dump(struct kmsg_dumper *dumper,
			enum kmsg_dump_reason reason)
{
	unsigned long	total = 0;
	const char	*why;
	u64		id;
	unsigned int	part = 1;
	unsigned long	flags = 0;
	int		is_locked = 0;
	int		ret;

	why = get_reason_str(reason);

	if (pstore_cannot_block_path(reason)) {
		is_locked = spin_trylock_irqsave(&psinfo->buf_lock, flags);
		if (!is_locked) {
			pr_err("pstore dump routine blocked in %s path, may corrupt error record\n"
				       , in_nmi() ? "NMI" : why);
		}
	} else
		spin_lock_irqsave(&psinfo->buf_lock, flags);
	oopscount++;
	while (total < kmsg_bytes) {
		char *dst;
		unsigned long size;
		int hsize;
		int zipped_len = -1;
		size_t len;
		bool compressed;
		size_t total_len;
<<<<<<< HEAD

		if (big_oops_buf) {
			dst = big_oops_buf;
			hsize = sprintf(dst, "%s#%d Part%d\n", why,
							oopscount, part);
			size = big_oops_buf_sz - hsize;

			if (!kmsg_dump_get_buffer(dumper, true, dst + hsize,
								size, &len))
				break;

			zipped_len = pstore_compress(dst, psinfo->buf,
						hsize + len, psinfo->bufsize);

=======

		if (big_oops_buf) {
			dst = big_oops_buf;
			hsize = sprintf(dst, "%s#%d Part%d\n", why,
							oopscount, part);
			size = big_oops_buf_sz - hsize;

			if (!kmsg_dump_get_buffer(dumper, true, dst + hsize,
								size, &len))
				break;

			zipped_len = pstore_compress(dst, psinfo->buf,
						hsize + len, psinfo->bufsize);

>>>>>>> d8ec26d7
			if (zipped_len > 0) {
				compressed = true;
				total_len = zipped_len;
			} else {
				compressed = false;
				total_len = copy_kmsg_to_buffer(hsize, len);
			}
		} else {
			dst = psinfo->buf;
			hsize = sprintf(dst, "%s#%d Part%d\n", why, oopscount,
									part);
			size = psinfo->bufsize - hsize;
			dst += hsize;

			if (!kmsg_dump_get_buffer(dumper, true, dst,
								size, &len))
				break;

			compressed = false;
			total_len = hsize + len;
		}

		ret = psinfo->write(PSTORE_TYPE_DMESG, reason, &id, part,
				    oopscount, compressed, total_len, psinfo);
		if (ret == 0 && reason == KMSG_DUMP_OOPS && pstore_is_mounted())
			pstore_new_entry = 1;

		total += total_len;
		part++;
	}
	if (pstore_cannot_block_path(reason)) {
		if (is_locked)
			spin_unlock_irqrestore(&psinfo->buf_lock, flags);
	} else
		spin_unlock_irqrestore(&psinfo->buf_lock, flags);
}

static struct kmsg_dumper pstore_dumper = {
	.dump = pstore_dump,
};

#ifdef CONFIG_PSTORE_CONSOLE
static void pstore_console_write(struct console *con, const char *s, unsigned c)
{
	const char *e = s + c;

	while (s < e) {
		unsigned long flags;
		u64 id;

		if (c > psinfo->bufsize)
			c = psinfo->bufsize;

		if (oops_in_progress) {
			if (!spin_trylock_irqsave(&psinfo->buf_lock, flags))
				break;
		} else {
			spin_lock_irqsave(&psinfo->buf_lock, flags);
		}
		memcpy(psinfo->buf, s, c);
		psinfo->write(PSTORE_TYPE_CONSOLE, 0, &id, 0, 0, 0, c, psinfo);
		spin_unlock_irqrestore(&psinfo->buf_lock, flags);
		s += c;
		c = e - s;
	}
}

static struct console pstore_console = {
	.name	= "pstore",
	.write	= pstore_console_write,
	.flags	= CON_PRINTBUFFER | CON_ENABLED | CON_ANYTIME,
	.index	= -1,
};

static void pstore_register_console(void)
{
	register_console(&pstore_console);
}
#else
static void pstore_register_console(void) {}
#endif

static int pstore_write_compat(enum pstore_type_id type,
			       enum kmsg_dump_reason reason,
			       u64 *id, unsigned int part, int count,
			       bool compressed, size_t size,
			       struct pstore_info *psi)
{
	return psi->write_buf(type, reason, id, part, psinfo->buf, compressed,
			     size, psi);
}

/*
 * platform specific persistent storage driver registers with
 * us here. If pstore is already mounted, call the platform
 * read function right away to populate the file system. If not
 * then the pstore mount code will call us later to fill out
 * the file system.
 *
 * Register with kmsg_dump to save last part of console log on panic.
 */
int pstore_register(struct pstore_info *psi)
{
	struct module *owner = psi->owner;

	if (backend && strcmp(backend, psi->name))
		return -EPERM;

	spin_lock(&pstore_lock);
	if (psinfo) {
		spin_unlock(&pstore_lock);
		return -EBUSY;
	}

	if (!psi->write)
		psi->write = pstore_write_compat;
	psinfo = psi;
	mutex_init(&psinfo->read_mutex);
	spin_unlock(&pstore_lock);

	if (owner && !try_module_get(owner)) {
		psinfo = NULL;
		return -EINVAL;
	}

	allocate_buf_for_compression();

	if (pstore_is_mounted())
		pstore_get_records(0);

	kmsg_dump_register(&pstore_dumper);

	if ((psi->flags & PSTORE_FLAGS_FRAGILE) == 0) {
		pstore_register_console();
		pstore_register_ftrace();
	}

	if (pstore_update_ms >= 0) {
		pstore_timer.expires = jiffies +
			msecs_to_jiffies(pstore_update_ms);
		add_timer(&pstore_timer);
	}

	pr_info("pstore: Registered %s as persistent store backend\n",
		psi->name);

	return 0;
}
EXPORT_SYMBOL_GPL(pstore_register);

/*
 * Read all the records from the persistent store. Create
 * files in our filesystem.  Don't warn about -EEXIST errors
 * when we are re-scanning the backing store looking to add new
 * error records.
 */
void pstore_get_records(int quiet)
{
	struct pstore_info *psi = psinfo;
	char			*buf = NULL;
	ssize_t			size;
	u64			id;
	int			count;
	enum pstore_type_id	type;
	struct timespec		time;
	int			failed = 0, rc;
	bool			compressed;
	int			unzipped_len = -1;

	if (!psi)
		return;

	mutex_lock(&psi->read_mutex);
	if (psi->open && psi->open(psi))
		goto out;

	while ((size = psi->read(&id, &type, &count, &time, &buf, &compressed,
				psi)) > 0) {
		if (compressed && (type == PSTORE_TYPE_DMESG)) {
			if (big_oops_buf)
				unzipped_len = pstore_decompress(buf,
							big_oops_buf, size,
							big_oops_buf_sz);

			if (unzipped_len > 0) {
				buf = big_oops_buf;
				size = unzipped_len;
				compressed = false;
			} else {
				pr_err("pstore: decompression failed;"
					"returned %d\n", unzipped_len);
				compressed = true;
			}
		}
		rc = pstore_mkfile(type, psi->name, id, count, buf,
				  compressed, (size_t)size, time, psi);
		if (unzipped_len < 0) {
			/* Free buffer other than big oops */
			kfree(buf);
			buf = NULL;
		} else
			unzipped_len = -1;
		if (rc && (rc != -EEXIST || !quiet))
			failed++;
	}
	if (psi->close)
		psi->close(psi);
out:
	mutex_unlock(&psi->read_mutex);

	if (failed)
		printk(KERN_WARNING "pstore: failed to load %d record(s) from '%s'\n",
		       failed, psi->name);
}

static void pstore_dowork(struct work_struct *work)
{
	pstore_get_records(1);
}

static void pstore_timefunc(unsigned long dummy)
{
	if (pstore_new_entry) {
		pstore_new_entry = 0;
		schedule_work(&pstore_work);
	}

	mod_timer(&pstore_timer, jiffies + msecs_to_jiffies(pstore_update_ms));
}

module_param(backend, charp, 0444);
MODULE_PARM_DESC(backend, "Pstore backend to use");<|MERGE_RESOLUTION|>--- conflicted
+++ resolved
@@ -298,7 +298,6 @@
 		size_t len;
 		bool compressed;
 		size_t total_len;
-<<<<<<< HEAD
 
 		if (big_oops_buf) {
 			dst = big_oops_buf;
@@ -313,22 +312,6 @@
 			zipped_len = pstore_compress(dst, psinfo->buf,
 						hsize + len, psinfo->bufsize);
 
-=======
-
-		if (big_oops_buf) {
-			dst = big_oops_buf;
-			hsize = sprintf(dst, "%s#%d Part%d\n", why,
-							oopscount, part);
-			size = big_oops_buf_sz - hsize;
-
-			if (!kmsg_dump_get_buffer(dumper, true, dst + hsize,
-								size, &len))
-				break;
-
-			zipped_len = pstore_compress(dst, psinfo->buf,
-						hsize + len, psinfo->bufsize);
-
->>>>>>> d8ec26d7
 			if (zipped_len > 0) {
 				compressed = true;
 				total_len = zipped_len;
