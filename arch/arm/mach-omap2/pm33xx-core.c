// SPDX-License-Identifier: GPL-2.0
/*
 * AM33XX Arch Power Management Routines
 *
 * Copyright (C) 2016-2018 Texas Instruments Incorporated - http://www.ti.com/
 *	Dave Gerlach
 */

#include <linux/cpuidle.h>
#include <linux/platform_data/pm33xx.h>
#include <asm/cpuidle.h>
#include <asm/smp_scu.h>
#include <asm/suspend.h>
#include <linux/errno.h>
#include <linux/clk.h>
#include <linux/cpu.h>
#include <linux/platform_data/gpio-omap.h>
#include <linux/pinctrl/pinmux.h>
#include <linux/wkup_m3_ipc.h>
#include <linux/of.h>
#include <linux/rtc.h>

#include "cm33xx.h"
#include "common.h"
#include "control.h"
#include "clockdomain.h"
#include "iomap.h"
#include "omap_hwmod.h"
#include "pm.h"
#include "powerdomain.h"
#include "prm33xx.h"
#include "soc.h"
#include "sram.h"
#include "omap-secure.h"

static struct powerdomain *cefuse_pwrdm, *gfx_pwrdm, *per_pwrdm, *mpu_pwrdm;
static struct clockdomain *gfx_l4ls_clkdm;
static void __iomem *scu_base;
static struct omap_hwmod *rtc_oh;

static int (*idle_fn)(u32 wfi_flags);

struct amx3_idle_state {
	int wfi_flags;
};

static struct amx3_idle_state *idle_states;

static int am43xx_map_scu(void)
{
	scu_base = ioremap(scu_a9_get_base(), SZ_256);

	if (!scu_base)
		return -ENOMEM;

	return 0;
}

static int am33xx_check_off_mode_enable(void)
{
	if (enable_off_mode)
		pr_warn("WARNING: This platform does not support off-mode, entering DeepSleep suspend.\n");

	/* off mode not supported on am335x so return 0 always */
	return 0;
}

static int am43xx_check_off_mode_enable(void)
{
	/*
	 * Check for am437x-gp-evm which has the right Hardware design to
	 * support this mode reliably.
	 */
	if (of_machine_is_compatible("ti,am437x-gp-evm") && enable_off_mode)
		return enable_off_mode;
	else if (enable_off_mode)
		pr_warn("WARNING: This platform does not support off-mode, entering DeepSleep suspend.\n");

	return 0;
}

static int amx3_common_init(int (*idle)(u32 wfi_flags))
{
	gfx_pwrdm = pwrdm_lookup("gfx_pwrdm");
	per_pwrdm = pwrdm_lookup("per_pwrdm");
	mpu_pwrdm = pwrdm_lookup("mpu_pwrdm");

	if ((!gfx_pwrdm) || (!per_pwrdm) || (!mpu_pwrdm))
		return -ENODEV;

	(void)clkdm_for_each(omap_pm_clkdms_setup, NULL);

	/* CEFUSE domain can be turned off post bootup */
	cefuse_pwrdm = pwrdm_lookup("cefuse_pwrdm");
	if (!cefuse_pwrdm)
		pr_err("PM: Failed to get cefuse_pwrdm\n");
	else if (omap_type() != OMAP2_DEVICE_TYPE_GP)
		pr_info("PM: Leaving EFUSE power domain active\n");
	else
		omap_set_pwrdm_state(cefuse_pwrdm, PWRDM_POWER_OFF);

	idle_fn = idle;

	return 0;
}

static int am33xx_suspend_init(int (*idle)(u32 wfi_flags))
{
	int ret;

	gfx_l4ls_clkdm = clkdm_lookup("gfx_l4ls_gfx_clkdm");

	if (!gfx_l4ls_clkdm) {
		pr_err("PM: Cannot lookup gfx_l4ls_clkdm clockdomains\n");
		return -ENODEV;
	}

	ret = amx3_common_init(idle);

	return ret;
}

static int am43xx_suspend_init(int (*idle)(u32 wfi_flags))
{
	int ret = 0;

	ret = am43xx_map_scu();
	if (ret) {
		pr_err("PM: Could not ioremap SCU\n");
		return ret;
	}

	ret = amx3_common_init(idle);

	return ret;
}

static int amx3_suspend_deinit(void)
{
	idle_fn = NULL;
	return 0;
}

static void amx3_pre_suspend_common(void)
{
	omap_set_pwrdm_state(gfx_pwrdm, PWRDM_POWER_OFF);
}

static void amx3_post_suspend_common(void)
{
	int status;
	/*
	 * Because gfx_pwrdm is the only one under MPU control,
	 * comment on transition status
	 */
	status = pwrdm_read_pwrst(gfx_pwrdm);
	if (status != PWRDM_POWER_OFF)
		pr_err("PM: GFX domain did not transition: %x\n", status);
}

static int am33xx_suspend(unsigned int state, int (*fn)(unsigned long),
			  unsigned long args)
{
	int ret = 0;

	amx3_pre_suspend_common();
	ret = cpu_suspend(args, fn);
	amx3_post_suspend_common();

	/*
	 * BUG: GFX_L4LS clock domain needs to be woken up to
	 * ensure thet L4LS clock domain does not get stuck in
	 * transition. If that happens L3 module does not get
	 * disabled, thereby leading to PER power domain
	 * transition failing
	 */

	clkdm_wakeup(gfx_l4ls_clkdm);
	clkdm_sleep(gfx_l4ls_clkdm);

	return ret;
}

static int am43xx_suspend(unsigned int state, int (*fn)(unsigned long),
			  unsigned long args)
{
	int ret = 0;

	/* Suspend secure side on HS devices */
	if (omap_type() != OMAP2_DEVICE_TYPE_GP) {
		if (optee_available)
			omap_smccc_smc(AM43xx_PPA_SVC_PM_SUSPEND, 0);
		else
			omap_secure_dispatcher(AM43xx_PPA_SVC_PM_SUSPEND,
					       FLAG_START_CRITICAL,
					       0, 0, 0, 0, 0);
	}

	amx3_pre_suspend_common();
	scu_power_mode(scu_base, SCU_PM_POWEROFF);
	ret = cpu_suspend(args, fn);
	scu_power_mode(scu_base, SCU_PM_NORMAL);

	if (!am43xx_check_off_mode_enable())
		amx3_post_suspend_common();

	/*
	 * Resume secure side on HS devices.
	 *
	 * Note that even on systems with OP-TEE available this resume call is
	 * issued to the ROM. This is because upon waking from suspend the ROM
	 * is restored as the secure monitor. On systems with OP-TEE ROM will
	 * restore OP-TEE during this call.
	 */
	if (omap_type() != OMAP2_DEVICE_TYPE_GP)
		omap_secure_dispatcher(AM43xx_PPA_SVC_PM_RESUME,
				       FLAG_START_CRITICAL,
				       0, 0, 0, 0, 0);

<<<<<<< HEAD
=======
	return ret;
}

static int am33xx_cpu_suspend(int (*fn)(unsigned long), unsigned long args)
{
	int ret = 0;

	if (omap_irq_pending() || need_resched())
		return ret;

	ret = cpu_suspend(args, fn);

	return ret;
}

static int am43xx_cpu_suspend(int (*fn)(unsigned long), unsigned long args)
{
	int ret = 0;

	if (!scu_base)
		return 0;

	scu_power_mode(scu_base, SCU_PM_DORMANT);
	ret = cpu_suspend(args, fn);
	scu_power_mode(scu_base, SCU_PM_NORMAL);

>>>>>>> 04d5ce62
	return ret;
}

static void amx3_begin_suspend(void)
{
	cpu_idle_poll_ctrl(true);
}

static void amx3_finish_suspend(void)
{
	cpu_idle_poll_ctrl(false);
}


static struct am33xx_pm_sram_addr *amx3_get_sram_addrs(void)
{
	if (soc_is_am33xx())
		return &am33xx_pm_sram;
	else if (soc_is_am437x())
		return &am43xx_pm_sram;
	else
		return NULL;
}

void __iomem *am43xx_get_rtc_base_addr(void)
{
	rtc_oh = omap_hwmod_lookup("rtc");

	return omap_hwmod_get_mpu_rt_va(rtc_oh);
}

static void am43xx_save_context(void)
{
}

static void am33xx_save_context(void)
{
	omap_intc_save_context();
}

static void am33xx_restore_context(void)
{
	omap_intc_restore_context();
}

static void am43xx_restore_context(void)
{
	/*
	 * HACK: restore dpll_per_clkdcoldo register contents, to avoid
	 * breaking suspend-resume
	 */
	writel_relaxed(0x0, AM33XX_L4_WK_IO_ADDRESS(0x44df2e14));
}

static void am43xx_prepare_rtc_suspend(void)
{
	omap_hwmod_enable(rtc_oh);
}

static void am43xx_prepare_rtc_resume(void)
{
	omap_hwmod_idle(rtc_oh);
}

static struct am33xx_pm_platform_data am33xx_ops = {
	.init = am33xx_suspend_init,
	.deinit = amx3_suspend_deinit,
	.soc_suspend = am33xx_suspend,
	.cpu_suspend = am33xx_cpu_suspend,
	.begin_suspend = amx3_begin_suspend,
	.finish_suspend = amx3_finish_suspend,
	.get_sram_addrs = amx3_get_sram_addrs,
	.save_context = am33xx_save_context,
	.restore_context = am33xx_restore_context,
	.prepare_rtc_suspend = am43xx_prepare_rtc_suspend,
	.prepare_rtc_resume = am43xx_prepare_rtc_resume,
	.check_off_mode_enable = am33xx_check_off_mode_enable,
	.get_rtc_base_addr = am43xx_get_rtc_base_addr,
};

static struct am33xx_pm_platform_data am43xx_ops = {
	.init = am43xx_suspend_init,
	.deinit = amx3_suspend_deinit,
	.soc_suspend = am43xx_suspend,
	.cpu_suspend = am43xx_cpu_suspend,
	.begin_suspend = amx3_begin_suspend,
	.finish_suspend = amx3_finish_suspend,
	.get_sram_addrs = amx3_get_sram_addrs,
	.save_context = am43xx_save_context,
	.restore_context = am43xx_restore_context,
	.prepare_rtc_suspend = am43xx_prepare_rtc_suspend,
	.prepare_rtc_resume = am43xx_prepare_rtc_resume,
	.check_off_mode_enable = am43xx_check_off_mode_enable,
	.get_rtc_base_addr = am43xx_get_rtc_base_addr,
};

static struct am33xx_pm_platform_data *am33xx_pm_get_pdata(void)
{
	if (soc_is_am33xx())
		return &am33xx_ops;
	else if (soc_is_am437x())
		return &am43xx_ops;
	else
		return NULL;
}

int __init amx3_common_pm_init(void)
{
	struct am33xx_pm_platform_data *pdata;
	struct platform_device_info devinfo;

	pdata = am33xx_pm_get_pdata();

	memset(&devinfo, 0, sizeof(devinfo));
	devinfo.name = "pm33xx";
	devinfo.data = pdata;
	devinfo.size_data = sizeof(*pdata);
	devinfo.id = -1;
	platform_device_register_full(&devinfo);

	return 0;
}

static int __init amx3_idle_init(struct device_node *cpu_node, int cpu)
{
	struct device_node *state_node;
	struct amx3_idle_state states[CPUIDLE_STATE_MAX];
	int i;
	int state_count = 1;

	for (i = 0; ; i++) {
		state_node = of_parse_phandle(cpu_node, "cpu-idle-states", i);
		if (!state_node)
			break;

		if (!of_device_is_available(state_node))
			continue;

		if (i == CPUIDLE_STATE_MAX) {
			pr_warn("%s: cpuidle states reached max possible\n",
				__func__);
			break;
		}

		states[state_count].wfi_flags = 0;

		if (of_property_read_bool(state_node, "ti,idle-wkup-m3"))
			states[state_count].wfi_flags |= WFI_FLAG_WAKE_M3 |
							 WFI_FLAG_FLUSH_CACHE;

		state_count++;
	}

	idle_states = kcalloc(state_count, sizeof(*idle_states), GFP_KERNEL);
	if (!idle_states)
		return -ENOMEM;

	for (i = 1; i < state_count; i++)
		idle_states[i].wfi_flags = states[i].wfi_flags;

	return 0;
}

static int amx3_idle_enter(unsigned long index)
{
	struct amx3_idle_state *idle_state = &idle_states[index];

	if (!idle_state)
		return -EINVAL;

	if (idle_fn)
		idle_fn(idle_state->wfi_flags);

	return 0;
}

static struct cpuidle_ops amx3_cpuidle_ops __initdata = {
	.init = amx3_idle_init,
	.suspend = amx3_idle_enter,
};

CPUIDLE_METHOD_OF_DECLARE(pm33xx_idle, "ti,am3352", &amx3_cpuidle_ops);
CPUIDLE_METHOD_OF_DECLARE(pm43xx_idle, "ti,am4372", &amx3_cpuidle_ops);<|MERGE_RESOLUTION|>--- conflicted
+++ resolved
@@ -217,8 +217,6 @@
 				       FLAG_START_CRITICAL,
 				       0, 0, 0, 0, 0);
 
-<<<<<<< HEAD
-=======
 	return ret;
 }
 
@@ -245,7 +243,6 @@
 	ret = cpu_suspend(args, fn);
 	scu_power_mode(scu_base, SCU_PM_NORMAL);
 
->>>>>>> 04d5ce62
 	return ret;
 }
 
