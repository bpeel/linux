--- conflicted
+++ resolved
@@ -625,10 +625,7 @@
 {
 	struct page *page;
 	struct zone *zone;
-<<<<<<< HEAD
-=======
 	unsigned int order;
->>>>>>> bb176f67
 
 	if (!capable(CAP_SYS_ADMIN))
 		return -EPERM;
