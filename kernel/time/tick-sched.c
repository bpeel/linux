--- conflicted
+++ resolved
@@ -275,15 +275,10 @@
 					 ktime_t now, int cpu)
 {
 	unsigned long seq, last_jiffies, next_jiffies, delta_jiffies;
-<<<<<<< HEAD
 	ktime_t last_update, expires, ret = { .tv64 = 0 };
-=======
 	unsigned long rcu_delta_jiffies;
-	ktime_t last_update, expires, now;
->>>>>>> 6b1859db
 	struct clock_event_device *dev = __get_cpu_var(tick_cpu_device).evtdev;
 	u64 time_delta;
-
 
 	/* Read jiffies and the time when jiffies were updated last */
 	do {
@@ -636,38 +631,6 @@
 		tick_nohz_account_idle_ticks(ts);
 	}
 
-<<<<<<< HEAD
-=======
-	/* Update jiffies first */
-	select_nohz_load_balancer(0);
-	tick_do_update_jiffies64(now);
-	update_cpu_load_nohz();
-
-#ifndef CONFIG_VIRT_CPU_ACCOUNTING
-	/*
-	 * We stopped the tick in idle. Update process times would miss the
-	 * time we slept as update_process_times does only a 1 tick
-	 * accounting. Enforce that this is accounted to idle !
-	 */
-	ticks = jiffies - ts->idle_jiffies;
-	/*
-	 * We might be one off. Do not randomly account a huge number of ticks!
-	 */
-	if (ticks && ticks < LONG_MAX)
-		account_idle_ticks(ticks);
-#endif
-
-	calc_load_exit_idle();
-	touch_softlockup_watchdog();
-	/*
-	 * Cancel the scheduled timer and restore the tick
-	 */
-	ts->tick_stopped  = 0;
-	ts->idle_exittime = now;
-
-	tick_nohz_restart(ts, now);
-
->>>>>>> 6b1859db
 	local_irq_enable();
 }
 
