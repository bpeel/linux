--- conflicted
+++ resolved
@@ -132,8 +132,6 @@
 	OFFSET(SRR1, thread_struct, srr1);
 	OFFSET(DAR, thread_struct, dar);
 	OFFSET(DSISR, thread_struct, dsisr);
-<<<<<<< HEAD
-=======
 #ifdef CONFIG_PPC_BOOK3S_32
 	OFFSET(THR0, thread_struct, r0);
 	OFFSET(THR3, thread_struct, r3);
@@ -146,7 +144,6 @@
 	OFFSET(THLR, thread_struct, lr);
 	OFFSET(THCTR, thread_struct, ctr);
 #endif
->>>>>>> 2c523b34
 #endif
 #ifdef CONFIG_SPE
 	OFFSET(THREAD_EVR0, thread_struct, evr[0]);
